--- conflicted
+++ resolved
@@ -1,22 +1,3 @@
-<<<<<<< HEAD
-2011-10-13: Version 3.7.0
-
-        Fixed array handling for Object.defineOwnProperty (ES5 conformance).
-
-        Fixed issue 1757 (string slices of external strings).
-
-        Fixed issue 1759 (ARM).
-
-        Added flag --noclever-optimizations to disable some things that
-        caused trouble in the past.
-
-        Added flag --stress-compaction for testing.
-
-        Added flag --harmony to activate all experimental Harmony features.
-
-
-=======
->>>>>>> 45790924
 2011-10-10: Version 3.6.6
 
         Added a GC pause visualization tool.
