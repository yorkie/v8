--- conflicted
+++ resolved
@@ -413,11 +413,7 @@
   Handle<Object> target(object, isolate());
   Handle<Object> delegate = Execution::GetFunctionDelegate(target);
 
-<<<<<<< HEAD
-  if (delegate->IsJSFunction() && !object->IsJSFunctionProxy()) {
-=======
   if (delegate->IsJSFunction()) {
->>>>>>> 45790924
     // Patch the receiver and use the delegate as the function to
     // invoke. This is used for invoking objects as if they were
     // functions.
@@ -434,13 +430,6 @@
 
 void CallICBase::ReceiverToObjectIfRequired(Handle<Object> callee,
                                             Handle<Object> object) {
-<<<<<<< HEAD
-  while (callee->IsJSFunctionProxy()) {
-    callee = Handle<Object>(JSFunctionProxy::cast(*callee)->call_trap());
-  }
-
-=======
->>>>>>> 45790924
   if (callee->IsJSFunction()) {
     Handle<JSFunction> function = Handle<JSFunction>::cast(callee);
     if (function->shared()->strict_mode() || function->IsBuiltin()) {
@@ -1095,24 +1084,6 @@
 }
 
 
-<<<<<<< HEAD
-MaybeObject* KeyedLoadIC::ComputePolymorphicStub(
-    MapList* receiver_maps,
-    StrictModeFlag strict_mode) {
-  CodeList handler_ics(receiver_maps->length());
-  for (int i = 0; i < receiver_maps->length(); ++i) {
-    Map* receiver_map(receiver_maps->at(i));
-    MaybeObject* maybe_cached_stub = ComputeMonomorphicStubWithoutMapCheck(
-        receiver_map, strict_mode);
-    Code* cached_stub;
-    if (!maybe_cached_stub->To(&cached_stub)) return maybe_cached_stub;
-    handler_ics.Add(cached_stub);
-  }
-  Object* object;
-  KeyedLoadStubCompiler compiler;
-  MaybeObject* maybe_code = compiler.CompileLoadPolymorphic(receiver_maps,
-                                                            &handler_ics);
-=======
 MaybeObject* KeyedLoadIC::ConstructMegamorphicStub(
     MapList* receiver_maps,
     CodeList* targets,
@@ -1121,7 +1092,6 @@
   KeyedLoadStubCompiler compiler;
   MaybeObject* maybe_code = compiler.CompileLoadMegamorphic(receiver_maps,
                                                             targets);
->>>>>>> 45790924
   if (!maybe_code->ToObject(&object)) return maybe_code;
   isolate()->counters()->keyed_load_polymorphic_stubs()->Increment();
   PROFILE(isolate(), CodeCreateEvent(
@@ -1273,11 +1243,7 @@
           stub = indexed_interceptor_stub();
         } else if (key->IsSmi() && (target() != non_strict_arguments_stub())) {
           MaybeObject* maybe_stub = ComputeStub(receiver,
-<<<<<<< HEAD
-                                                LOAD,
-=======
                                                 false,
->>>>>>> 45790924
                                                 kNonStrictMode,
                                                 stub);
           stub = maybe_stub->IsFailure() ?
@@ -1619,11 +1585,7 @@
         RelocInfo* info = it.rinfo();
         Object* object = info->target_object();
         ASSERT(object->IsMap());
-<<<<<<< HEAD
-        AddOneReceiverMapIfMissing(result, Map::cast(object));
-=======
         result->Add(Map::cast(object));
->>>>>>> 45790924
       }
     }
   }
@@ -1631,17 +1593,6 @@
 
 
 MaybeObject* KeyedIC::ComputeStub(JSObject* receiver,
-<<<<<<< HEAD
-                                  StubKind stub_kind,
-                                  StrictModeFlag strict_mode,
-                                  Code* generic_stub) {
-  State ic_state = target()->ic_state();
-  if ((ic_state == UNINITIALIZED || ic_state == PREMONOMORPHIC) &&
-      !IsTransitionStubKind(stub_kind)) {
-    Code* monomorphic_stub;
-    MaybeObject* maybe_stub = ComputeMonomorphicStub(receiver,
-                                                     stub_kind,
-=======
                                   bool is_store,
                                   StrictModeFlag strict_mode,
                                   Code* generic_stub) {
@@ -1650,7 +1601,6 @@
     Code* monomorphic_stub;
     MaybeObject* maybe_stub = ComputeMonomorphicStub(receiver,
                                                      is_store,
->>>>>>> 45790924
                                                      strict_mode,
                                                      generic_stub);
     if (!maybe_stub->To(&monomorphic_stub)) return maybe_stub;
@@ -1669,27 +1619,9 @@
   // Determine the list of receiver maps that this call site has seen,
   // adding the map that was just encountered.
   MapList target_receiver_maps;
-<<<<<<< HEAD
-  if (ic_state == UNINITIALIZED || ic_state == PREMONOMORPHIC) {
-    target_receiver_maps.Add(receiver->map());
-  } else {
-    GetReceiverMapsForStub(target(), &target_receiver_maps);
-  }
-  bool map_added =
-      AddOneReceiverMapIfMissing(&target_receiver_maps, receiver->map());
-  if (IsTransitionStubKind(stub_kind)) {
-    MaybeObject* maybe_map = ComputeTransitionedMap(receiver, stub_kind);
-    Map* new_map = NULL;
-    if (!maybe_map->To(&new_map)) return maybe_map;
-    map_added |= AddOneReceiverMapIfMissing(&target_receiver_maps, new_map);
-  }
-  if (!map_added) {
-    // If the miss wasn't due to an unseen map, a polymorphic stub
-=======
   GetReceiverMapsForStub(target(), &target_receiver_maps);
   if (!AddOneReceiverMapIfMissing(&target_receiver_maps, receiver->map())) {
     // If the miss wasn't due to an unseen map, a MEGAMORPHIC stub
->>>>>>> 45790924
     // won't help, use the generic stub.
     return generic_stub;
   }
@@ -1710,11 +1642,6 @@
     ASSERT(maybe_cached_stub->IsCode());
     return Code::cast(maybe_cached_stub);
   }
-<<<<<<< HEAD
-  MaybeObject* maybe_stub =
-      ComputePolymorphicStub(&target_receiver_maps, strict_mode);
-  Code* stub;
-=======
   // Collect MONOMORPHIC stubs for all target_receiver_maps.
   CodeList handler_ics(target_receiver_maps.length());
   for (int i = 0; i < target_receiver_maps.length(); ++i) {
@@ -1730,7 +1657,6 @@
   MaybeObject* maybe_stub = ConstructMegamorphicStub(&target_receiver_maps,
                                                      &handler_ics,
                                                      strict_mode);
->>>>>>> 45790924
   if (!maybe_stub->To(&stub)) return maybe_stub;
   MaybeObject* maybe_update = cache->Update(&target_receiver_maps, flags, stub);
   if (maybe_update->IsFailure()) return maybe_update;
@@ -1758,11 +1684,7 @@
 
 
 MaybeObject* KeyedIC::ComputeMonomorphicStub(JSObject* receiver,
-<<<<<<< HEAD
-                                             StubKind stub_kind,
-=======
                                              bool is_store,
->>>>>>> 45790924
                                              StrictModeFlag strict_mode,
                                              Code* generic_stub) {
   Code* result = NULL;
@@ -1773,11 +1695,7 @@
       receiver->HasDictionaryElements()) {
     MaybeObject* maybe_stub =
         isolate()->stub_cache()->ComputeKeyedLoadOrStoreElement(
-<<<<<<< HEAD
-            receiver, stub_kind, strict_mode);
-=======
             receiver, is_store, strict_mode);
->>>>>>> 45790924
     if (!maybe_stub->To(&result)) return maybe_stub;
   } else {
     result = generic_stub;
@@ -1786,24 +1704,6 @@
 }
 
 
-<<<<<<< HEAD
-MaybeObject* KeyedIC::ComputeTransitionedMap(JSObject* receiver,
-                                             StubKind stub_kind) {
-  switch (stub_kind) {
-    case KeyedIC::STORE_TRANSITION_SMI_TO_OBJECT:
-    case KeyedIC::STORE_TRANSITION_DOUBLE_TO_OBJECT:
-      return receiver->GetElementsTransitionMap(FAST_ELEMENTS);
-    case KeyedIC::STORE_TRANSITION_SMI_TO_DOUBLE:
-      return receiver->GetElementsTransitionMap(FAST_DOUBLE_ELEMENTS);
-    default:
-      UNREACHABLE();
-      return NULL;
-  }
-}
-
-
-=======
->>>>>>> 45790924
 MaybeObject* KeyedStoreIC::GetElementStubWithoutMapCheck(
     bool is_js_array,
     ElementsKind elements_kind) {
@@ -1811,80 +1711,6 @@
 }
 
 
-<<<<<<< HEAD
-// If |map| is contained in |maps_list|, returns |map|; otherwise returns NULL.
-Map* GetMapIfPresent(Map* map, MapList* maps_list) {
-  for (int i = 0; i < maps_list->length(); ++i) {
-    if (maps_list->at(i) == map) return map;
-  }
-  return NULL;
-}
-
-
-// Returns the most generic transitioned map for |map| that's found in
-// |maps_list|, or NULL if no transitioned map for |map| is found at all.
-Map* GetTransitionedMap(Map* map, MapList* maps_list) {
-  ElementsKind elements_kind = map->elements_kind();
-  if (elements_kind == FAST_ELEMENTS) {
-    return NULL;
-  }
-  if (elements_kind == FAST_DOUBLE_ELEMENTS) {
-    bool dummy = true;
-    Map* fast_map = map->LookupElementsTransitionMap(FAST_ELEMENTS, &dummy);
-    if (fast_map == NULL) return NULL;
-    return GetMapIfPresent(fast_map, maps_list);
-  }
-  if (elements_kind == FAST_SMI_ONLY_ELEMENTS) {
-    bool dummy = true;
-    Map* double_map = map->LookupElementsTransitionMap(FAST_DOUBLE_ELEMENTS,
-                                                       &dummy);
-    // In the current implementation, if the DOUBLE map doesn't exist, the
-    // FAST map can't exist either.
-    if (double_map == NULL) return NULL;
-    Map* fast_map = map->LookupElementsTransitionMap(FAST_ELEMENTS, &dummy);
-    if (fast_map == NULL) {
-      return GetMapIfPresent(double_map, maps_list);
-    }
-    // Both double_map and fast_map are non-NULL. Return fast_map if it's in
-    // maps_list, double_map otherwise.
-    Map* fast_map_present = GetMapIfPresent(fast_map, maps_list);
-    if (fast_map_present != NULL) return fast_map_present;
-    return GetMapIfPresent(double_map, maps_list);
-  }
-  return NULL;
-}
-
-
-MaybeObject* KeyedStoreIC::ComputePolymorphicStub(
-    MapList* receiver_maps,
-    StrictModeFlag strict_mode) {
-  // Collect MONOMORPHIC stubs for all target_receiver_maps.
-  CodeList handler_ics(receiver_maps->length());
-  MapList transitioned_maps(receiver_maps->length());
-  for (int i = 0; i < receiver_maps->length(); ++i) {
-    Map* receiver_map(receiver_maps->at(i));
-    MaybeObject* maybe_cached_stub = NULL;
-    Map* transitioned_map = GetTransitionedMap(receiver_map, receiver_maps);
-    if (transitioned_map != NULL) {
-      maybe_cached_stub = FastElementsConversionStub(
-          receiver_map->elements_kind(),  // original elements_kind
-          transitioned_map->elements_kind(),
-          receiver_map->instance_type() == JS_ARRAY_TYPE,  // is_js_array
-          strict_mode).TryGetCode();
-    } else {
-      maybe_cached_stub = ComputeMonomorphicStubWithoutMapCheck(
-          receiver_map, strict_mode);
-    }
-    Code* cached_stub;
-    if (!maybe_cached_stub->To(&cached_stub)) return maybe_cached_stub;
-    handler_ics.Add(cached_stub);
-    transitioned_maps.Add(transitioned_map);
-  }
-  Object* object;
-  KeyedStoreStubCompiler compiler(strict_mode);
-  MaybeObject* maybe_code = compiler.CompileStorePolymorphic(
-      receiver_maps, &handler_ics, &transitioned_maps);
-=======
 MaybeObject* KeyedStoreIC::ConstructMegamorphicStub(
     MapList* receiver_maps,
     CodeList* targets,
@@ -1893,7 +1719,6 @@
   KeyedStoreStubCompiler compiler(strict_mode);
   MaybeObject* maybe_code = compiler.CompileStoreMegamorphic(receiver_maps,
                                                              targets);
->>>>>>> 45790924
   if (!maybe_code->ToObject(&object)) return maybe_code;
   isolate()->counters()->keyed_store_polymorphic_stubs()->Increment();
   PROFILE(isolate(), CodeCreateEvent(
@@ -1961,27 +1786,9 @@
         stub = non_strict_arguments_stub();
       } else if (!force_generic) {
         if (key->IsSmi() && (target() != non_strict_arguments_stub())) {
-<<<<<<< HEAD
-          StubKind stub_kind = STORE_NO_TRANSITION;
-          if (receiver->GetElementsKind() == FAST_SMI_ONLY_ELEMENTS) {
-            if (value->IsHeapNumber()) {
-              stub_kind = STORE_TRANSITION_SMI_TO_DOUBLE;
-            } else if (value->IsHeapObject()) {
-              stub_kind = STORE_TRANSITION_SMI_TO_OBJECT;
-            }
-          } else if (receiver->GetElementsKind() == FAST_DOUBLE_ELEMENTS) {
-            if (!value->IsSmi() && !value->IsHeapNumber()) {
-              stub_kind = STORE_TRANSITION_DOUBLE_TO_OBJECT;
-            }
-          }
-          HandleScope scope(isolate());
-          MaybeObject* maybe_stub = ComputeStub(receiver,
-                                                stub_kind,
-=======
           HandleScope scope(isolate());
           MaybeObject* maybe_stub = ComputeStub(receiver,
                                                 true,
->>>>>>> 45790924
                                                 strict_mode,
                                                 stub);
           stub = maybe_stub->IsFailure() ?
@@ -2300,7 +2107,6 @@
     case GENERIC: return "Generic";
     default: return "Invalid";
   }
-<<<<<<< HEAD
 }
 
 
@@ -2639,346 +2445,6 @@
 }
 
 
-=======
-}
-
-
-UnaryOpIC::State UnaryOpIC::ToState(TypeInfo type_info) {
-  switch (type_info) {
-    case UNINITIALIZED:
-      return ::v8::internal::UNINITIALIZED;
-    case SMI:
-    case HEAP_NUMBER:
-      return MONOMORPHIC;
-    case GENERIC:
-      return MEGAMORPHIC;
-  }
-  UNREACHABLE();
-  return ::v8::internal::UNINITIALIZED;
-}
-
-UnaryOpIC::TypeInfo UnaryOpIC::GetTypeInfo(Handle<Object> operand) {
-  ::v8::internal::TypeInfo operand_type =
-      ::v8::internal::TypeInfo::TypeFromValue(operand);
-  if (operand_type.IsSmi()) {
-    return SMI;
-  } else if (operand_type.IsNumber()) {
-    return HEAP_NUMBER;
-  } else {
-    return GENERIC;
-  }
-}
-
-
-UnaryOpIC::TypeInfo UnaryOpIC::ComputeNewType(
-    UnaryOpIC::TypeInfo current_type,
-    UnaryOpIC::TypeInfo previous_type) {
-  switch (previous_type) {
-    case UnaryOpIC::UNINITIALIZED:
-      return current_type;
-    case UnaryOpIC::SMI:
-      return (current_type == UnaryOpIC::GENERIC)
-          ? UnaryOpIC::GENERIC
-          : UnaryOpIC::HEAP_NUMBER;
-    case UnaryOpIC::HEAP_NUMBER:
-      return UnaryOpIC::GENERIC;
-    case UnaryOpIC::GENERIC:
-      // We should never do patching if we are in GENERIC state.
-      UNREACHABLE();
-      return UnaryOpIC::GENERIC;
-  }
-  UNREACHABLE();
-  return UnaryOpIC::GENERIC;
-}
-
-
-void BinaryOpIC::patch(Code* code) {
-  set_target(code);
-}
-
-
-const char* BinaryOpIC::GetName(TypeInfo type_info) {
-  switch (type_info) {
-    case UNINITIALIZED: return "Uninitialized";
-    case SMI: return "SMI";
-    case INT32: return "Int32s";
-    case HEAP_NUMBER: return "HeapNumbers";
-    case ODDBALL: return "Oddball";
-    case BOTH_STRING: return "BothStrings";
-    case STRING: return "Strings";
-    case GENERIC: return "Generic";
-    default: return "Invalid";
-  }
-}
-
-
-BinaryOpIC::State BinaryOpIC::ToState(TypeInfo type_info) {
-  switch (type_info) {
-    case UNINITIALIZED:
-      return ::v8::internal::UNINITIALIZED;
-    case SMI:
-    case INT32:
-    case HEAP_NUMBER:
-    case ODDBALL:
-    case BOTH_STRING:
-    case STRING:
-      return MONOMORPHIC;
-    case GENERIC:
-      return MEGAMORPHIC;
-  }
-  UNREACHABLE();
-  return ::v8::internal::UNINITIALIZED;
-}
-
-
-BinaryOpIC::TypeInfo BinaryOpIC::JoinTypes(BinaryOpIC::TypeInfo x,
-                                           BinaryOpIC::TypeInfo y) {
-  if (x == UNINITIALIZED) return y;
-  if (y == UNINITIALIZED) return x;
-  if (x == y) return x;
-  if (x == BOTH_STRING && y == STRING) return STRING;
-  if (x == STRING && y == BOTH_STRING) return STRING;
-  if (x == STRING || x == BOTH_STRING || y == STRING || y == BOTH_STRING) {
-    return GENERIC;
-  }
-  if (x > y) return x;
-  return y;
-}
-
-
-BinaryOpIC::TypeInfo BinaryOpIC::GetTypeInfo(Handle<Object> left,
-                                             Handle<Object> right) {
-  ::v8::internal::TypeInfo left_type =
-      ::v8::internal::TypeInfo::TypeFromValue(left);
-  ::v8::internal::TypeInfo right_type =
-      ::v8::internal::TypeInfo::TypeFromValue(right);
-
-  if (left_type.IsSmi() && right_type.IsSmi()) {
-    return SMI;
-  }
-
-  if (left_type.IsInteger32() && right_type.IsInteger32()) {
-    // Platforms with 32-bit Smis have no distinct INT32 type.
-    if (kSmiValueSize == 32) return SMI;
-    return INT32;
-  }
-
-  if (left_type.IsNumber() && right_type.IsNumber()) {
-    return HEAP_NUMBER;
-  }
-
-  // Patching for fast string ADD makes sense even if only one of the
-  // arguments is a string.
-  if (left_type.IsString())  {
-    return right_type.IsString() ? BOTH_STRING : STRING;
-  } else if (right_type.IsString()) {
-    return STRING;
-  }
-
-  // Check for oddball objects.
-  if (left->IsUndefined() && right->IsNumber()) return ODDBALL;
-  if (left->IsNumber() && right->IsUndefined()) return ODDBALL;
-
-  return GENERIC;
-}
-
-
-RUNTIME_FUNCTION(MaybeObject*, UnaryOp_Patch) {
-  ASSERT(args.length() == 4);
-
-  HandleScope scope(isolate);
-  Handle<Object> operand = args.at<Object>(0);
-  Token::Value op = static_cast<Token::Value>(args.smi_at(1));
-  UnaryOverwriteMode mode = static_cast<UnaryOverwriteMode>(args.smi_at(2));
-  UnaryOpIC::TypeInfo previous_type =
-      static_cast<UnaryOpIC::TypeInfo>(args.smi_at(3));
-
-  UnaryOpIC::TypeInfo type = UnaryOpIC::GetTypeInfo(operand);
-  type = UnaryOpIC::ComputeNewType(type, previous_type);
-
-  UnaryOpStub stub(op, mode, type);
-  Handle<Code> code = stub.GetCode();
-  if (!code.is_null()) {
-    if (FLAG_trace_ic) {
-      PrintF("[UnaryOpIC (%s->%s)#%s]\n",
-             UnaryOpIC::GetName(previous_type),
-             UnaryOpIC::GetName(type),
-             Token::Name(op));
-    }
-    UnaryOpIC ic(isolate);
-    ic.patch(*code);
-  }
-
-  Handle<JSBuiltinsObject> builtins = Handle<JSBuiltinsObject>(
-      isolate->thread_local_top()->context_->builtins(), isolate);
-  Object* builtin = NULL;  // Initialization calms down the compiler.
-  switch (op) {
-    case Token::SUB:
-      builtin = builtins->javascript_builtin(Builtins::UNARY_MINUS);
-      break;
-    case Token::BIT_NOT:
-      builtin = builtins->javascript_builtin(Builtins::BIT_NOT);
-      break;
-    default:
-      UNREACHABLE();
-  }
-
-  Handle<JSFunction> builtin_function(JSFunction::cast(builtin), isolate);
-
-  bool caught_exception;
-  Handle<Object> result = Execution::Call(builtin_function, operand, 0, NULL,
-                                          &caught_exception);
-  if (caught_exception) {
-    return Failure::Exception();
-  }
-  return *result;
-}
-
-RUNTIME_FUNCTION(MaybeObject*, BinaryOp_Patch) {
-  ASSERT(args.length() == 5);
-
-  HandleScope scope(isolate);
-  Handle<Object> left = args.at<Object>(0);
-  Handle<Object> right = args.at<Object>(1);
-  int key = args.smi_at(2);
-  Token::Value op = static_cast<Token::Value>(args.smi_at(3));
-  BinaryOpIC::TypeInfo previous_type =
-      static_cast<BinaryOpIC::TypeInfo>(args.smi_at(4));
-
-  BinaryOpIC::TypeInfo type = BinaryOpIC::GetTypeInfo(left, right);
-  type = BinaryOpIC::JoinTypes(type, previous_type);
-  BinaryOpIC::TypeInfo result_type = BinaryOpIC::UNINITIALIZED;
-  if ((type == BinaryOpIC::STRING || type == BinaryOpIC::BOTH_STRING) &&
-      op != Token::ADD) {
-    type = BinaryOpIC::GENERIC;
-  }
-  if (type == BinaryOpIC::SMI && previous_type == BinaryOpIC::SMI) {
-    if (op == Token::DIV ||
-        op == Token::MUL ||
-        op == Token::SHR ||
-        kSmiValueSize == 32) {
-      // Arithmetic on two Smi inputs has yielded a heap number.
-      // That is the only way to get here from the Smi stub.
-      // With 32-bit Smis, all overflows give heap numbers, but with
-      // 31-bit Smis, most operations overflow to int32 results.
-      result_type = BinaryOpIC::HEAP_NUMBER;
-    } else {
-      // Other operations on SMIs that overflow yield int32s.
-      result_type = BinaryOpIC::INT32;
-    }
-  }
-  if (type == BinaryOpIC::INT32 && previous_type == BinaryOpIC::INT32) {
-    // We must be here because an operation on two INT32 types overflowed.
-    result_type = BinaryOpIC::HEAP_NUMBER;
-  }
-
-  BinaryOpStub stub(key, type, result_type);
-  Handle<Code> code = stub.GetCode();
-  if (!code.is_null()) {
-    if (FLAG_trace_ic) {
-      PrintF("[BinaryOpIC (%s->(%s->%s))#%s]\n",
-             BinaryOpIC::GetName(previous_type),
-             BinaryOpIC::GetName(type),
-             BinaryOpIC::GetName(result_type),
-             Token::Name(op));
-    }
-    BinaryOpIC ic(isolate);
-    ic.patch(*code);
-
-    // Activate inlined smi code.
-    if (previous_type == BinaryOpIC::UNINITIALIZED) {
-      PatchInlinedSmiCode(ic.address());
-    }
-  }
-
-  Handle<JSBuiltinsObject> builtins = Handle<JSBuiltinsObject>(
-      isolate->thread_local_top()->context_->builtins(), isolate);
-  Object* builtin = NULL;  // Initialization calms down the compiler.
-  switch (op) {
-    case Token::ADD:
-      builtin = builtins->javascript_builtin(Builtins::ADD);
-      break;
-    case Token::SUB:
-      builtin = builtins->javascript_builtin(Builtins::SUB);
-      break;
-    case Token::MUL:
-      builtin = builtins->javascript_builtin(Builtins::MUL);
-      break;
-    case Token::DIV:
-      builtin = builtins->javascript_builtin(Builtins::DIV);
-      break;
-    case Token::MOD:
-      builtin = builtins->javascript_builtin(Builtins::MOD);
-      break;
-    case Token::BIT_AND:
-      builtin = builtins->javascript_builtin(Builtins::BIT_AND);
-      break;
-    case Token::BIT_OR:
-      builtin = builtins->javascript_builtin(Builtins::BIT_OR);
-      break;
-    case Token::BIT_XOR:
-      builtin = builtins->javascript_builtin(Builtins::BIT_XOR);
-      break;
-    case Token::SHR:
-      builtin = builtins->javascript_builtin(Builtins::SHR);
-      break;
-    case Token::SAR:
-      builtin = builtins->javascript_builtin(Builtins::SAR);
-      break;
-    case Token::SHL:
-      builtin = builtins->javascript_builtin(Builtins::SHL);
-      break;
-    default:
-      UNREACHABLE();
-  }
-
-  Handle<JSFunction> builtin_function(JSFunction::cast(builtin), isolate);
-
-  bool caught_exception;
-  Handle<Object> builtin_args[] = { right };
-  Handle<Object> result = Execution::Call(builtin_function,
-                                          left,
-                                          ARRAY_SIZE(builtin_args),
-                                          builtin_args,
-                                          &caught_exception);
-  if (caught_exception) {
-    return Failure::Exception();
-  }
-  return *result;
-}
-
-
-Handle<Code> CompareIC::GetUninitialized(Token::Value op) {
-  ICCompareStub stub(op, UNINITIALIZED);
-  return stub.GetCode();
-}
-
-
-CompareIC::State CompareIC::ComputeState(Code* target) {
-  int key = target->major_key();
-  if (key == CodeStub::Compare) return GENERIC;
-  ASSERT(key == CodeStub::CompareIC);
-  return static_cast<State>(target->compare_state());
-}
-
-
-const char* CompareIC::GetStateName(State state) {
-  switch (state) {
-    case UNINITIALIZED: return "UNINITIALIZED";
-    case SMIS: return "SMIS";
-    case HEAP_NUMBERS: return "HEAP_NUMBERS";
-    case OBJECTS: return "OBJECTS";
-    case SYMBOLS: return "SYMBOLS";
-    case STRINGS: return "STRINGS";
-    case GENERIC: return "GENERIC";
-    default:
-      UNREACHABLE();
-      return NULL;
-  }
-}
-
-
->>>>>>> 45790924
 CompareIC::State CompareIC::TargetState(State state,
                                         bool has_inlined_smi_code,
                                         Handle<Object> x,
