--- conflicted
+++ resolved
@@ -497,58 +497,6 @@
 
 MaybeObject* StubCache::ComputeKeyedLoadOrStoreElement(
     JSObject* receiver,
-<<<<<<< HEAD
-    KeyedIC::StubKind stub_kind,
-    StrictModeFlag strict_mode) {
-  Code::Flags flags =
-      Code::ComputeMonomorphicFlags(
-          stub_kind == KeyedIC::LOAD ? Code::KEYED_LOAD_IC
-                                     : Code::KEYED_STORE_IC,
-          NORMAL,
-          strict_mode);
-  String* name = NULL;
-  switch (stub_kind) {
-    case KeyedIC::LOAD:
-      name = isolate()->heap()->KeyedLoadElementMonomorphic_symbol();
-      break;
-    case KeyedIC::STORE_NO_TRANSITION:
-      name = isolate()->heap()->KeyedStoreElementMonomorphic_symbol();
-      break;
-    default:
-      UNREACHABLE();
-      break;
-  }
-  Object* maybe_code = receiver->map()->FindInCodeCache(name, flags);
-  if (!maybe_code->IsUndefined()) return Code::cast(maybe_code);
-
-  Map* receiver_map = receiver->map();
-  MaybeObject* maybe_new_code = NULL;
-  switch (stub_kind) {
-    case KeyedIC::LOAD: {
-      KeyedLoadStubCompiler compiler;
-      maybe_new_code = compiler.CompileLoadElement(receiver_map);
-      break;
-    }
-    case KeyedIC::STORE_NO_TRANSITION: {
-      KeyedStoreStubCompiler compiler(strict_mode);
-      maybe_new_code = compiler.CompileStoreElement(receiver_map);
-      break;
-    }
-    default:
-      UNREACHABLE();
-      break;
-  }
-  Code* code = NULL;
-  if (!maybe_new_code->To(&code)) return maybe_new_code;
-
-  if (stub_kind == KeyedIC::LOAD) {
-    PROFILE(isolate_,
-            CodeCreateEvent(Logger::KEYED_LOAD_IC_TAG,
-                            Code::cast(code), 0));
-  } else {
-    PROFILE(isolate_,
-            CodeCreateEvent(Logger::KEYED_STORE_IC_TAG,
-=======
     bool is_store,
     StrictModeFlag strict_mode) {
   Code::Flags flags =
@@ -581,7 +529,6 @@
   } else {
     PROFILE(isolate_,
             CodeCreateEvent(Logger::KEYED_LOAD_IC_TAG,
->>>>>>> 45790924
                             Code::cast(code), 0));
   }
   ASSERT(code->IsCode());
@@ -873,7 +820,6 @@
     if (!maybe_code->ToObject(&code)) return maybe_code;
   }
   return code;
-<<<<<<< HEAD
 }
 
 
@@ -920,54 +866,6 @@
 }
 
 
-=======
-}
-
-
-MaybeObject* StubCache::ComputeCallGlobal(int argc,
-                                          Code::Kind kind,
-                                          Code::ExtraICState extra_ic_state,
-                                          String* name,
-                                          JSObject* receiver,
-                                          GlobalObject* holder,
-                                          JSGlobalPropertyCell* cell,
-                                          JSFunction* function) {
-  InlineCacheHolderFlag cache_holder =
-      IC::GetCodeCacheForObject(receiver, holder);
-  JSObject* map_holder = IC::GetCodeCacheHolder(receiver, cache_holder);
-  Code::Flags flags = Code::ComputeMonomorphicFlags(kind,
-                                                    NORMAL,
-                                                    extra_ic_state,
-                                                    cache_holder,
-                                                    argc);
-  Object* code = map_holder->map()->FindInCodeCache(name, flags);
-  if (code->IsUndefined()) {
-    // If the function hasn't been compiled yet, we cannot do it now
-    // because it may cause GC. To avoid this issue, we return an
-    // internal error which will make sure we do not update any
-    // caches.
-    if (!function->is_compiled()) return Failure::InternalError();
-    CallStubCompiler compiler(argc, kind, extra_ic_state, cache_holder);
-    { MaybeObject* maybe_code =
-          compiler.CompileCallGlobal(receiver, holder, cell, function, name);
-      if (!maybe_code->ToObject(&code)) return maybe_code;
-    }
-    ASSERT_EQ(flags, Code::cast(code)->flags());
-    PROFILE(isolate(),
-            CodeCreateEvent(CALL_LOGGER_TAG(kind, CALL_IC_TAG),
-                            Code::cast(code), name));
-    GDBJIT(AddCode(GDBJITInterface::CALL_IC, name, Code::cast(code)));
-    Object* result;
-    { MaybeObject* maybe_result =
-          map_holder->UpdateMapCodeCache(name, Code::cast(code));
-      if (!maybe_result->ToObject(&result)) return maybe_result;
-    }
-  }
-  return code;
-}
-
-
->>>>>>> 45790924
 static Object* GetProbeValue(Isolate* isolate, Code::Flags flags) {
   // Use raw_unchecked... so we don't get assert failures during GC.
   NumberDictionary* dictionary =
@@ -1314,7 +1212,6 @@
 
 static const int kAccessorInfoOffsetInInterceptorArgs = 2;
 
-<<<<<<< HEAD
 
 /**
  * Attempts to load a property with an interceptor (which must be present),
@@ -1336,29 +1233,6 @@
       FUNCTION_CAST<v8::NamedPropertyGetter>(getter_address);
   ASSERT(getter != NULL);
 
-=======
-
-/**
- * Attempts to load a property with an interceptor (which must be present),
- * but doesn't search the prototype chain.
- *
- * Returns |Heap::no_interceptor_result_sentinel()| if interceptor doesn't
- * provide any value for the given name.
- */
-RUNTIME_FUNCTION(MaybeObject*, LoadPropertyWithInterceptorOnly) {
-  Handle<String> name_handle = args.at<String>(0);
-  Handle<InterceptorInfo> interceptor_info = args.at<InterceptorInfo>(1);
-  ASSERT(kAccessorInfoOffsetInInterceptorArgs == 2);
-  ASSERT(args[2]->IsJSObject());  // Receiver.
-  ASSERT(args[3]->IsJSObject());  // Holder.
-  ASSERT(args.length() == 5);  // Last arg is data object.
-
-  Address getter_address = v8::ToCData<Address>(interceptor_info->getter());
-  v8::NamedPropertyGetter getter =
-      FUNCTION_CAST<v8::NamedPropertyGetter>(getter_address);
-  ASSERT(getter != NULL);
-
->>>>>>> 45790924
   {
     // Use the interceptor getter.
     v8::AccessorInfo info(args.arguments() -
@@ -1482,7 +1356,6 @@
       name, value, attr, strict_mode);
   return result;
 }
-<<<<<<< HEAD
 
 
 RUNTIME_FUNCTION(MaybeObject*, KeyedLoadPropertyWithInterceptor) {
@@ -1493,18 +1366,6 @@
 }
 
 
-=======
-
-
-RUNTIME_FUNCTION(MaybeObject*, KeyedLoadPropertyWithInterceptor) {
-  JSObject* receiver = JSObject::cast(args[0]);
-  ASSERT(args.smi_at(1) >= 0);
-  uint32_t index = args.smi_at(1);
-  return receiver->GetElementWithInterceptor(receiver, index);
-}
-
-
->>>>>>> 45790924
 MaybeObject* StubCompiler::CompileCallInitialize(Code::Flags flags) {
   HandleScope scope(isolate());
   int argc = Code::ExtractArgumentsCountFromFlags(flags);
@@ -1514,21 +1375,12 @@
     CallIC::GenerateInitialize(masm(), argc, extra_ic_state);
   } else {
     KeyedCallIC::GenerateInitialize(masm(), argc);
-<<<<<<< HEAD
   }
   Object* result;
   { MaybeObject* maybe_result =
         GetCodeWithFlags(flags, "CompileCallInitialize");
     if (!maybe_result->ToObject(&result)) return maybe_result;
   }
-=======
-  }
-  Object* result;
-  { MaybeObject* maybe_result =
-        GetCodeWithFlags(flags, "CompileCallInitialize");
-    if (!maybe_result->ToObject(&result)) return maybe_result;
-  }
->>>>>>> 45790924
   isolate()->counters()->call_initialize_stubs()->Increment();
   Code* code = Code::cast(result);
   USE(code);
@@ -1551,21 +1403,12 @@
     CallIC::GenerateInitialize(masm(), argc, extra_ic_state);
   } else {
     KeyedCallIC::GenerateInitialize(masm(), argc);
-<<<<<<< HEAD
   }
   Object* result;
   { MaybeObject* maybe_result =
         GetCodeWithFlags(flags, "CompileCallPreMonomorphic");
     if (!maybe_result->ToObject(&result)) return maybe_result;
   }
-=======
-  }
-  Object* result;
-  { MaybeObject* maybe_result =
-        GetCodeWithFlags(flags, "CompileCallPreMonomorphic");
-    if (!maybe_result->ToObject(&result)) return maybe_result;
-  }
->>>>>>> 45790924
   isolate()->counters()->call_premonomorphic_stubs()->Increment();
   Code* code = Code::cast(result);
   USE(code);
@@ -1588,19 +1431,11 @@
     CallIC::GenerateNormal(masm(), argc);
   } else {
     KeyedCallIC::GenerateNormal(masm(), argc);
-<<<<<<< HEAD
   }
   Object* result;
   { MaybeObject* maybe_result = GetCodeWithFlags(flags, "CompileCallNormal");
     if (!maybe_result->ToObject(&result)) return maybe_result;
   }
-=======
-  }
-  Object* result;
-  { MaybeObject* maybe_result = GetCodeWithFlags(flags, "CompileCallNormal");
-    if (!maybe_result->ToObject(&result)) return maybe_result;
-  }
->>>>>>> 45790924
   isolate()->counters()->call_normal_stubs()->Increment();
   Code* code = Code::cast(result);
   USE(code);
@@ -1621,21 +1456,12 @@
     CallIC::GenerateMegamorphic(masm(), argc, extra_ic_state);
   } else {
     KeyedCallIC::GenerateMegamorphic(masm(), argc);
-<<<<<<< HEAD
   }
   Object* result;
   { MaybeObject* maybe_result =
         GetCodeWithFlags(flags, "CompileCallMegamorphic");
     if (!maybe_result->ToObject(&result)) return maybe_result;
   }
-=======
-  }
-  Object* result;
-  { MaybeObject* maybe_result =
-        GetCodeWithFlags(flags, "CompileCallMegamorphic");
-    if (!maybe_result->ToObject(&result)) return maybe_result;
-  }
->>>>>>> 45790924
   isolate()->counters()->call_megamorphic_stubs()->Increment();
   Code* code = Code::cast(result);
   USE(code);
@@ -1676,19 +1502,11 @@
     CallIC::GenerateMiss(masm(), argc, extra_ic_state);
   } else {
     KeyedCallIC::GenerateMiss(masm(), argc);
-<<<<<<< HEAD
   }
   Object* result;
   { MaybeObject* maybe_result = GetCodeWithFlags(flags, "CompileCallMiss");
     if (!maybe_result->ToObject(&result)) return maybe_result;
   }
-=======
-  }
-  Object* result;
-  { MaybeObject* maybe_result = GetCodeWithFlags(flags, "CompileCallMiss");
-    if (!maybe_result->ToObject(&result)) return maybe_result;
-  }
->>>>>>> 45790924
   isolate()->counters()->call_megamorphic_stubs()->Increment();
   Code* code = Code::cast(result);
   USE(code);
@@ -1731,21 +1549,12 @@
     CallIC::GenerateMiss(masm(), argc, Code::kNoExtraICState);
   } else {
     KeyedCallIC::GenerateMiss(masm(), argc);
-<<<<<<< HEAD
   }
   Object* result;
   { MaybeObject* maybe_result =
         GetCodeWithFlags(flags, "CompileCallDebugPrepareStepIn");
     if (!maybe_result->ToObject(&result)) return maybe_result;
   }
-=======
-  }
-  Object* result;
-  { MaybeObject* maybe_result =
-        GetCodeWithFlags(flags, "CompileCallDebugPrepareStepIn");
-    if (!maybe_result->ToObject(&result)) return maybe_result;
-  }
->>>>>>> 45790924
   Code* code = Code::cast(result);
   USE(code);
   PROFILE(isolate(),
@@ -1756,7 +1565,6 @@
   return result;
 }
 #endif
-<<<<<<< HEAD
 
 #undef CALL_LOGGER_TAG
 
@@ -1765,16 +1573,6 @@
   // Check for allocation failures during stub compilation.
   if (failure_->IsFailure()) return failure_;
 
-=======
-
-#undef CALL_LOGGER_TAG
-
-MaybeObject* StubCompiler::GetCodeWithFlags(Code::Flags flags,
-                                            const char* name) {
-  // Check for allocation failures during stub compilation.
-  if (failure_->IsFailure()) return failure_;
-
->>>>>>> 45790924
   // Create code object in the heap.
   CodeDesc desc;
   masm_.GetCode(&desc);
@@ -1793,7 +1591,6 @@
     return GetCodeWithFlags(flags, *name->ToCString());
   }
   return GetCodeWithFlags(flags, reinterpret_cast<char*>(NULL));
-<<<<<<< HEAD
 }
 
 
@@ -1948,162 +1745,6 @@
 }
 
 
-=======
-}
-
-
-void StubCompiler::LookupPostInterceptor(JSObject* holder,
-                                         String* name,
-                                         LookupResult* lookup) {
-  holder->LocalLookupRealNamedProperty(name, lookup);
-  if (!lookup->IsProperty()) {
-    lookup->NotFound();
-    Object* proto = holder->GetPrototype();
-    if (!proto->IsNull()) {
-      proto->Lookup(name, lookup);
-    }
-  }
-}
-
-
-
-MaybeObject* LoadStubCompiler::GetCode(PropertyType type, String* name) {
-  Code::Flags flags = Code::ComputeMonomorphicFlags(Code::LOAD_IC, type);
-  MaybeObject* result = GetCodeWithFlags(flags, name);
-  if (!result->IsFailure()) {
-    PROFILE(isolate(),
-            CodeCreateEvent(Logger::LOAD_IC_TAG,
-                            Code::cast(result->ToObjectUnchecked()),
-                            name));
-    GDBJIT(AddCode(GDBJITInterface::LOAD_IC,
-                   name,
-                   Code::cast(result->ToObjectUnchecked())));
-  }
-  return result;
-}
-
-
-MaybeObject* KeyedLoadStubCompiler::GetCode(PropertyType type,
-                                            String* name,
-                                            InlineCacheState state) {
-  Code::Flags flags = Code::ComputeFlags(
-      Code::KEYED_LOAD_IC, state, Code::kNoExtraICState, type);
-  MaybeObject* result = GetCodeWithFlags(flags, name);
-  if (!result->IsFailure()) {
-    PROFILE(isolate(),
-            CodeCreateEvent(Logger::KEYED_LOAD_IC_TAG,
-                            Code::cast(result->ToObjectUnchecked()),
-                            name));
-    GDBJIT(AddCode(GDBJITInterface::LOAD_IC,
-                   name,
-                   Code::cast(result->ToObjectUnchecked())));
-  }
-  return result;
-}
-
-
-MaybeObject* StoreStubCompiler::GetCode(PropertyType type, String* name) {
-  Code::Flags flags =
-      Code::ComputeMonomorphicFlags(Code::STORE_IC, type, strict_mode_);
-  MaybeObject* result = GetCodeWithFlags(flags, name);
-  if (!result->IsFailure()) {
-    PROFILE(isolate(),
-            CodeCreateEvent(Logger::STORE_IC_TAG,
-                            Code::cast(result->ToObjectUnchecked()),
-                            name));
-    GDBJIT(AddCode(GDBJITInterface::STORE_IC,
-                   name,
-                   Code::cast(result->ToObjectUnchecked())));
-  }
-  return result;
-}
-
-
-MaybeObject* KeyedStoreStubCompiler::GetCode(PropertyType type,
-                                             String* name,
-                                             InlineCacheState state) {
-  Code::Flags flags =
-      Code::ComputeFlags(Code::KEYED_STORE_IC, state, strict_mode_, type);
-  MaybeObject* result = GetCodeWithFlags(flags, name);
-  if (!result->IsFailure()) {
-    PROFILE(isolate(),
-            CodeCreateEvent(Logger::KEYED_STORE_IC_TAG,
-                            Code::cast(result->ToObjectUnchecked()),
-                            name));
-    GDBJIT(AddCode(GDBJITInterface::KEYED_STORE_IC,
-                   name,
-                   Code::cast(result->ToObjectUnchecked())));
-  }
-  return result;
-}
-
-
-void KeyedStoreStubCompiler::GenerateStoreDictionaryElement(
-    MacroAssembler* masm) {
-  KeyedStoreIC::GenerateSlow(masm);
-}
-
-
-CallStubCompiler::CallStubCompiler(int argc,
-                                   Code::Kind kind,
-                                   Code::ExtraICState extra_ic_state,
-                                   InlineCacheHolderFlag cache_holder)
-    : arguments_(argc),
-      kind_(kind),
-      extra_ic_state_(extra_ic_state),
-      cache_holder_(cache_holder) {
-}
-
-
-bool CallStubCompiler::HasCustomCallGenerator(JSFunction* function) {
-  SharedFunctionInfo* info = function->shared();
-  if (info->HasBuiltinFunctionId()) {
-    BuiltinFunctionId id = info->builtin_function_id();
-#define CALL_GENERATOR_CASE(name) if (id == k##name) return true;
-    CUSTOM_CALL_IC_GENERATORS(CALL_GENERATOR_CASE)
-#undef CALL_GENERATOR_CASE
-  }
-  CallOptimization optimization(function);
-  if (optimization.is_simple_api_call()) {
-    return true;
-  }
-  return false;
-}
-
-
-MaybeObject* CallStubCompiler::CompileCustomCall(Object* object,
-                                                 JSObject* holder,
-                                                 JSGlobalPropertyCell* cell,
-                                                 JSFunction* function,
-                                                 String* fname) {
-  ASSERT(HasCustomCallGenerator(function));
-
-  SharedFunctionInfo* info = function->shared();
-  if (info->HasBuiltinFunctionId()) {
-    BuiltinFunctionId id = info->builtin_function_id();
-#define CALL_GENERATOR_CASE(name)                           \
-    if (id == k##name) {                                    \
-      return CallStubCompiler::Compile##name##Call(object,  \
-                                                  holder,   \
-                                                  cell,     \
-                                                  function, \
-                                                  fname);   \
-    }
-    CUSTOM_CALL_IC_GENERATORS(CALL_GENERATOR_CASE)
-#undef CALL_GENERATOR_CASE
-  }
-  CallOptimization optimization(function);
-  ASSERT(optimization.is_simple_api_call());
-  return CompileFastApiCall(optimization,
-                            object,
-                            holder,
-                            cell,
-                            function,
-                            fname);
-}
-
-
->>>>>>> 45790924
 MaybeObject* CallStubCompiler::GetCode(PropertyType type, String* name) {
   int argc = arguments_.immediate();
   Code::Flags flags = Code::ComputeMonomorphicFlags(kind_,
